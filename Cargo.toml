[workspace]
members = [
  "rscel",
  "python",
  "wasm"
]
default-members = ["rscel"]
resolver="2"

[profile.release-with-debug]
inherits = "release"
debug = true

<<<<<<< HEAD
[features]
default = ["type_prop"]
ast_ser = []
debug_output = []
type_prop = []
python = ["dep:pyo3"]
console_error_panic_hook = ["dep:console_error_panic_hook"]
wasm = [
  "dep:wasm-bindgen", "dep:serde-wasm-bindgen", "dep:js-sys",
  "console_error_panic_hook", "chrono/wasmbind"
]

[build-dependencies]
protobuf-codegen = "3.4.0"
protoc-bin-vendored = "3.0.0"

[dependencies]
test-case = "3.3.1"
regex = "1.10.4"
serde = { version = "1.0.197", features = ["derive", "rc"] }
serde_with = { version = "3.7.0", features = ["chrono"] }
serde_json = { version = "1.0.115", features = ["raw_value"] }
=======
[workspace.dependencies]
>>>>>>> 5802df2a
chrono = { version = "0.4.38", features = ["serde"] }
serde_json = { version = "1.0.115", features = ["raw_value"] }
<|MERGE_RESOLUTION|>--- conflicted
+++ resolved
@@ -11,31 +11,6 @@
 inherits = "release"
 debug = true
 
-<<<<<<< HEAD
-[features]
-default = ["type_prop"]
-ast_ser = []
-debug_output = []
-type_prop = []
-python = ["dep:pyo3"]
-console_error_panic_hook = ["dep:console_error_panic_hook"]
-wasm = [
-  "dep:wasm-bindgen", "dep:serde-wasm-bindgen", "dep:js-sys",
-  "console_error_panic_hook", "chrono/wasmbind"
-]
-
-[build-dependencies]
-protobuf-codegen = "3.4.0"
-protoc-bin-vendored = "3.0.0"
-
-[dependencies]
-test-case = "3.3.1"
-regex = "1.10.4"
-serde = { version = "1.0.197", features = ["derive", "rc"] }
-serde_with = { version = "3.7.0", features = ["chrono"] }
-serde_json = { version = "1.0.115", features = ["raw_value"] }
-=======
 [workspace.dependencies]
->>>>>>> 5802df2a
 chrono = { version = "0.4.38", features = ["serde"] }
 serde_json = { version = "1.0.115", features = ["raw_value"] }
